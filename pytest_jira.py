--- conflicted
+++ resolved
@@ -162,11 +162,8 @@
             self.basic_auth = None
 
     def _jira_request(self, url, method='get', **kwargs):
-<<<<<<< HEAD
-=======
         if 'verify' not in kwargs:
             kwargs['verify'] = self.verify
->>>>>>> 477ee555
         if self.basic_auth:
             return requests.request(
                 method, url, auth=self.basic_auth, **kwargs
